--- conflicted
+++ resolved
@@ -1,716 +1,704 @@
-use std::{
-    cell::RefCell,
-<<<<<<< HEAD
-    f64::consts,
-    os::raw::c_void,
-=======
->>>>>>> 0d250c64
-    process,
-    rc::{Rc, Weak},
-    time::Instant,
-    vec,
-};
-
-use crossbeam::channel::{self, TrySendError};
-use rand::Rng;
-
-use self::{
-    binding::{Binding, Unbound},
-    shape::{Circle, Collidable, CollisionType, Polygon},
-};
-use crate::{
-    geometry::{self, Laser, Point, Vector},
-    levels::Level,
-};
-
-mod binding;
-pub mod compute;
-pub mod shape;
-
-const GRAVITY_COEFFICIENT: f64 = -0.000002;
-const MOVEMENT_COEFFICIENT: f64 = 0.0000004;
-
-#[derive(Debug)]
-pub struct WithColor<S> {
-    pub color: [f32; 3],
-    pub shape: S,
-}
-
-impl<S> From<S> for WithColor<S> {
-    fn from(shape: S) -> Self {
-        let mut rng = rand::thread_rng();
-
-        Self {
-            color: [
-                rng.gen_range(0.0..1.0),
-                rng.gen_range(0.0..1.0),
-                rng.gen_range(0.0..1.0),
-            ],
-            shape,
-        }
-    }
-}
-
-pub struct DisplayMessage {
-    pub polygons: Vec<WithColor<geometry::Polygon>>,
-    pub circles: Vec<WithColor<geometry::Circle>>,
-    pub flags: Vec<geometry::Polygon>,
-    pub rigid_bindings: Vec<geometry::Point>,
-    pub hinges: Vec<Point>,
-    pub unbound_rigid_bindings: Vec<Point>,
-    pub unbound_hinges: Vec<Point>,
-}
-
-fn to_geometry<G>(
-    shapes: &mut Vec<WithColor<Weak<RefCell<impl Into<G> + Clone>>>>,
-) -> Vec<WithColor<G>> {
-    let mut geometry_shapes = Vec::with_capacity(shapes.len());
-    shapes.retain(|colored_shape| {
-        if let Some(shape) = colored_shape.shape.upgrade() {
-            geometry_shapes.push(WithColor {
-                color: colored_shape.color,
-                shape: shape.borrow().clone().into(),
-            });
-            true
-        } else {
-            false
-        }
-    });
-    geometry_shapes
-}
-
-fn laser_to_geometry(lasers: Vec<Polygon>) -> Vec<WithColor<geometry::Polygon>> {
-    let mut geometry_shapes = Vec::with_capacity(lasers.len());
-    for laser in lasers.iter() {
-        let colored_laser = WithColor {
-            shape: laser,
-            color: [0.0, 0.0, 0.8],
-        };
-        geometry_shapes.push(WithColor {
-            color: colored_laser.color,
-            shape: laser.clone().into(),
-        });
-    }
-    geometry_shapes
-}
-
-#[cfg(test)]
-macro_rules! make_shape {
-    ($(($x:expr, $y:expr)),*$(,)?) => {
-        $crate::physics::shape::Polygon::new(vec![
-            $($crate::geometry::Point($x, $y)),*
-        ])
-    };
-}
-
-#[cfg(test)]
-pub(crate) use make_shape;
-
-struct EntityCfg {
-    is_erasable: bool,
-    is_bindable: bool,
-    is_static: bool,
-    is_deadly: bool,
-    is_fragile: bool,
-}
-
-impl Default for EntityCfg {
-    fn default() -> Self {
-        EntityCfg {
-            is_erasable: true,
-            is_bindable: true,
-            is_static: false,
-            is_deadly: false,
-            is_fragile: false,
-        }
-    }
-}
-
-struct Entity {
-    bindings: Vec<(Binding, Weak<RefCell<dyn Collidable>>)>,
-    unbound: Vec<Unbound>,
-    is_erasable: bool,
-    is_bindable: bool,
-    is_static: bool,
-    is_deadly: bool,
-    is_fragile: bool,
-    shape: Rc<RefCell<dyn Collidable>>,
-}
-
-impl Entity {
-    fn new(shape: Rc<RefCell<dyn Collidable>>, entity_type: EntityCfg) -> Self {
-        let EntityCfg {
-            is_erasable,
-            is_bindable,
-            is_static,
-            is_deadly,
-            is_fragile,
-        } = entity_type;
-
-        Self {
-            bindings: vec![],
-            unbound: vec![],
-            shape,
-            is_static,
-            is_erasable,
-            is_bindable,
-            is_deadly,
-            is_fragile,
-        }
-    }
-
-    fn add_rigid(&mut self, at: Point) {
-        self.unbound
-            .push(Unbound::new_rigid(&*self.shape.borrow(), at))
-    }
-
-    fn add_hinge(&mut self, at: Point) {
-        self.unbound
-            .push(Unbound::new_hinge(&*self.shape.borrow(), at))
-    }
-
-    fn try_bind(&mut self, target: &Rc<RefCell<dyn Collidable>>) {
-        self.unbound.retain(|unbound| {
-            if let Some(binding) =
-                Binding::try_bind(&*self.shape.borrow_mut(), *unbound, &*target.borrow_mut())
-            {
-                self.bindings.push((binding, Rc::downgrade(target)));
-                false
-            } else {
-                true
-            }
-        })
-    }
-}
-
-pub struct Engine {
-    channel: channel::Sender<DisplayMessage>,
-    // each entity may contain bidings with pointers to entities
-    // ocurring later in the vector
-    entities: Vec<Entity>,
-    // circles and polygons kept separate on the side,
-    // because that's how they need to be passed to the graphics.
-    // The Rc<RefCell<_>> is pretty much unavoidable,
-    // mostly because shapes need to be accessed both via the main vector of entities
-    // as well as through bindings. If bindings stored indexes into the vector rather than
-    // weak pointers then they would have to be manually updated after removing an entity
-    polygons: Vec<WithColor<Weak<RefCell<Polygon>>>>,
-    circles: Vec<WithColor<Weak<RefCell<Circle>>>>,
-    main_ball_starting_position: Point,
-    flags: Vec<Polygon>,
-    last_iteration: Instant,
-    main_ball: Weak<RefCell<Circle>>,
-    pub angle: f32,
-<<<<<<< HEAD
-    lasers: Vec<Laser>,
-=======
->>>>>>> 0d250c64
-}
-
-impl Engine {
-    pub fn new(
-        channel: channel::Sender<DisplayMessage>,
-        Level {
-            initial_ball_position,
-            circles,
-            polygons,
-            lasers,
-            flags_positions,
-        }: Level,
-    ) -> Self {
-        let n_of_circles = circles.len() + 1;
-        let n_of_polygons = polygons.len();
-
-        let mut engine = Self {
-            channel,
-            entities: Vec::with_capacity(n_of_circles + n_of_polygons),
-            circles: Vec::with_capacity(n_of_circles),
-            polygons: Vec::with_capacity(n_of_polygons),
-            main_ball_starting_position: initial_ball_position,
-            flags: flags_positions
-                .into_iter()
-                .map(|Point(x, y)| {
-                    Polygon::new(vec![
-                        geometry::Point(x, y),
-                        geometry::Point(x + 0.1, y),
-                        geometry::Point(x + 0.1, y + 0.1),
-                        geometry::Point(x, y + 0.1),
-                    ])
-                })
-                .collect(),
-            last_iteration: Instant::now(),
-            main_ball: Weak::new(),
-            angle: 0.0,
-<<<<<<< HEAD
-            lasers,
-=======
->>>>>>> 0d250c64
-        };
-
-        let main_ball_weak = engine.add_entity(
-            Circle::new(initial_ball_position, 0.07),
-            EntityCfg {
-                is_bindable: false,
-                is_erasable: false,
-                is_static: false,
-                is_deadly: false,
-                is_fragile: false,
-            },
-        );
-
-        engine.main_ball = main_ball_weak.clone();
-
-        engine.circles.push(main_ball_weak.into());
-
-        for entity in polygons {
-            let weak = engine.add_entity(
-                Polygon::new(entity.shape),
-                EntityCfg {
-                    is_bindable: entity.is_bindable,
-                    is_static: entity.is_static,
-                    is_erasable: false,
-                    is_deadly: entity.is_deadly,
-                    is_fragile: entity.is_fragile,
-                },
-            );
-            engine.polygons.push(WithColor {
-                color: if entity.is_deadly {
-                    [1.0, 0.0, 0.0]
-                } else if entity.is_fragile {
-                    [0.7, 0.7, 0.7]
-                } else {
-                    [0.3, 0.2, 0.2]
-                },
-                shape: weak,
-            })
-        }
-
-        for entity in circles {
-            let geometry::Circle { center, radius } = entity.shape;
-            let weak = engine.add_entity(
-                Circle::new(center, radius),
-                EntityCfg {
-                    is_bindable: entity.is_bindable,
-                    is_static: entity.is_static,
-                    is_erasable: false,
-                    is_deadly: entity.is_deadly,
-                    is_fragile: entity.is_fragile,
-                },
-            );
-            engine.circles.push(WithColor {
-                color: if entity.is_deadly {
-                    [1.0, 0.0, 0.0]
-                } else if entity.is_fragile {
-                    [0.7, 0.7, 0.7]
-                } else {
-                    [0.3, 0.2, 0.2]
-                },
-                shape: weak,
-            });
-        }
-
-        //  generate laser polygons
-        let mut laser_polygons: Vec<Polygon> = Vec::new();
-        for laser in engine.lasers.iter() {
-            let start_point = laser.point;
-            let delta = laser.direction * 0.1;
-            let mut end_point = start_point + delta;
-            loop {
-                let result = engine
-                    .entities
-                    .iter()
-                    .any(|entity| entity.shape.borrow().includes(end_point));
-                if result {
-                    let offset = laser.direction.rotate(consts::PI / 2.) * 0.01;
-                    let start_point_second = start_point + offset;
-                    let end_point_second = end_point + offset;
-                    laser_polygons.push(Polygon::new(vec![
-                        start_point,
-                        end_point,
-                        end_point_second,
-                        start_point_second,
-                    ]));
-                    break;
-                }
-                end_point += delta;
-            }
-        }
-
-        engine.prune_and_send_shapes(laser_polygons);
-        engine
-    }
-
-    pub fn run_iteration(&mut self) {
-        let time_step = self.last_iteration.elapsed();
-        self.last_iteration = Instant::now();
-
-        // move all shapes, removing ones out of bounds
-        // don't remove the first one though, as it's the main ball
-        let mut is_main_ball = true;
-        self.entities.retain_mut(|entity| {
-            let mut shape = entity.shape.borrow_mut();
-
-            if !entity.is_static {
-                shape.update_position(time_step, -self.angle as f64);
-            }
-
-            let retain = shape.collision_data_mut().centroid.1 > -5.0 || is_main_ball;
-            is_main_ball = false;
-            retain
-        });
-
-        //  generate laser polygons
-        let mut laser_polygons: Vec<Polygon> = Vec::with_capacity(self.lasers.len());
-        for laser in self.lasers.iter() {
-            let start_point = laser.point;
-            let delta = laser.direction * 0.1;
-            let mut end_point = start_point + delta;
-            loop {
-                let result = self
-                    .entities
-                    .iter()
-                    .any(|entity| entity.shape.borrow().includes(end_point));
-                if result {
-                    let offset = laser.direction.rotate(consts::PI / 2.) * 0.01;
-                    let start_point_second = start_point + offset;
-                    let end_point_second = end_point + offset;
-                    laser_polygons.push(Polygon::new(vec![
-                        start_point,
-                        end_point,
-                        end_point_second,
-                        start_point_second,
-                    ]));
-                    break;
-                }
-                end_point += delta;
-            }
-        }
-
-        // return main ball to starting point if out of bounds
-        // and check win condition
-        {
-            let mut ball = self.entities[0].shape.borrow_mut();
-            let data = ball.collision_data_mut();
-
-            if data.centroid.0.abs() > 5.0 || data.centroid.1 < -5.0 {
-                data.centroid = self.main_ball_starting_position;
-                data.angular_velocity = 0.0;
-                data.velocity = Vector::ZERO;
-            }
-
-            self.flags
-                .retain(|flag| compute::collision(&*ball, flag).is_none());
-
-            // if self.flags.is_empty() {
-            //     println!("=========== YOU WIN! ==========");
-            //     process::exit(0);
-            // }
-        }
-
-        // iterate over all pairs of shapes
-        {
-            let mut i = 0;
-            let mut to_remove = vec![];
-            while let [this, rest @ ..] = &mut self.entities[i..] {
-                let mut shape = this.shape.borrow_mut();
-
-                // collide them if they are not bound
-                rest.iter_mut().enumerate().for_each(|(j, other)| {
-                    if this.is_static && other.is_static {
-                        return;
-                    }
-                    // let mut is_boud_to_other = false;
-                    // this.bindings.retain(|(_, target)| {
-                    //     let valid = target.strong_count() > 0;
-                    //     if valid {
-                    //         is_boud_to_other = is_boud_to_other
-                    //             || std::ptr::eq(
-                    //                 target.as_ptr() as *const c_void,
-                    //                 (&*other.shape) as *const _ as *const c_void,
-                    //             )
-                    //     }
-                    //     valid
-                    // });
-
-                    // if !is_boud_to_other {
-                    let collision = shape.collide(&mut *other.shape.borrow_mut(), time_step);
-                    if let CollisionType::Strong = collision {
-                        if this.is_fragile {
-                            to_remove.push(i);
-                        }
-                        if other.is_fragile {
-                            to_remove.push(i + j + 1);
-                        }
-                    }
-
-                    if i == 0 && other.is_deadly {
-                        if let CollisionType::Weak | CollisionType::Strong = collision {
-                            println!("=========== OOF ==========");
-                            process::exit(0);
-                        }
-                    }
-                    // }
-                });
-
-                // enforce binding constraints
-                this.bindings.iter().for_each(|(binding, target)| {
-                    if let Some(other) = target.upgrade() {
-                        binding.enforce(&mut *shape, &mut *other.borrow_mut(), time_step)
-                    }
-                });
-
-                i += 1;
-            }
-            to_remove.dedup();
-            to_remove.sort();
-            for i in to_remove.into_iter().rev() {
-                self.entities.remove(i);
-            }
-        }
-
-        if self.channel.is_empty() {
-            self.prune_and_send_shapes(laser_polygons);
-        }
-    }
-
-    fn prune_and_send_shapes(&mut self, laser_polygons: Vec<Polygon>) {
-        let mut rigid_bindings = Vec::new();
-        let mut hinges = Vec::new();
-        let mut unbound_rigid_bindings = Vec::new();
-        let mut unbound_hinges = Vec::new();
-
-        for Entity {
-            bindings,
-            unbound,
-            shape,
-            ..
-        } in &self.entities
-        {
-            for (binding, _) in bindings {
-                match binding {
-                    Binding::Hinge { first, .. } => hinges.push(first.on(&*shape.borrow())),
-                    Binding::Rigid {
-                        first: (p1, p2), ..
-                    } => {
-                        let shape = shape.borrow();
-                        rigid_bindings.push((p1.on(&*shape) + p2.on(&*shape)) * 0.5)
-                    }
-                }
-            }
-
-            for binding in unbound {
-                match binding {
-                    Unbound::Hinge(point) => unbound_hinges.push(point.on(&*shape.borrow())),
-                    Unbound::Rigid(point) => {
-                        unbound_rigid_bindings.push(point.on(&*shape.borrow()))
-                    }
-                }
-            }
-        }
-
-        let mut polygons: Vec<WithColor<geometry::Polygon>> = to_geometry(&mut self.polygons);
-        let mut circles: Vec<WithColor<geometry::Circle>> = to_geometry(&mut self.circles);
-
-<<<<<<< HEAD
-        for laser in laser_to_geometry(laser_polygons) {
-            polygons.push(laser);
-        }
-
-=======
->>>>>>> 0d250c64
-        for polygon in &mut polygons {
-            polygon.shape.rotate(self.angle);
-        }
-
-        for circle in &mut circles {
-            circle.shape.rotate(self.angle);
-        }
-
-        if let Err(TrySendError::Disconnected(_)) = self.channel.try_send(DisplayMessage {
-            polygons,
-            circles,
-            flags: self.flags.iter().cloned().map(Into::into).collect(),
-            rigid_bindings,
-            hinges,
-            unbound_rigid_bindings,
-            unbound_hinges,
-        }) {
-            panic!("failed to send");
-        }
-
-        for laser in &mut self.lasers {
-            laser.direction.rotate(laser.change);
-        }
-    }
-
-    pub fn try_bind(&mut self, new_shape: &Rc<RefCell<dyn Collidable>>) {
-        self.entities
-            .iter_mut()
-            .for_each(|shape| shape.try_bind(new_shape))
-    }
-
-    fn add_entity<S: Collidable + 'static>(
-        &mut self,
-        mut shape: S,
-        entity_cfg: EntityCfg,
-    ) -> Weak<RefCell<S>> {
-        if entity_cfg.is_static {
-            shape.collision_data_mut().mass = f64::INFINITY;
-            shape.collision_data_mut().inertia = f64::INFINITY;
-        }
-
-        let shape = Rc::new(RefCell::new(shape));
-        let shape_weak = Rc::downgrade(&shape);
-        let shape_dyn: Rc<RefCell<dyn Collidable>> = shape;
-
-        self.try_bind(&shape_dyn);
-        self.entities.push(Entity::new(shape_dyn, entity_cfg));
-        shape_weak
-    }
-
-    pub fn add_circle(&mut self, circle: Circle) {
-        let weak_circle = self.add_entity(circle, EntityCfg::default());
-        self.circles.push(weak_circle.into());
-    }
-
-    pub fn add_polygon(&mut self, polygon: Polygon) {
-        let weak_polygon = self.add_entity(polygon, EntityCfg::default());
-        self.polygons.push(weak_polygon.into());
-    }
-
-    pub fn erase_at(&mut self, point: Point) {
-        if let Some(i) = self
-            .entities
-            .iter()
-            .position(|shape| shape.shape.borrow().includes(point))
-        {
-            if self.entities[i].is_erasable {
-                self.entities.remove(i);
-            }
-        }
-    }
-
-    pub fn add_hinge(&mut self, point: Point) {
-        if let Some(i) = self
-            .entities
-            .iter()
-            .position(|shape| shape.shape.borrow().includes(point) && shape.is_bindable)
-        {
-            self.entities[i].add_hinge(point);
-        }
-    }
-
-    pub fn add_rigid(&mut self, point: Point) {
-        if let Some(i) = self
-            .entities
-            .iter()
-            .position(|shape| shape.shape.borrow().includes(point) && shape.is_bindable)
-        {
-            self.entities[i].add_rigid(point);
-        }
-    }
-
-    pub fn jump(&mut self) {
-        let main_ball_mut = self.main_ball.upgrade().unwrap();
-        main_ball_mut.borrow_mut().collision_data_mut().velocity.1 += 1.;
-    }
-}
-
-// #[cfg(test)]
-// mod test {
-//     use crate::levels;
-
-//     use super::*;
-
-//     fn init_engine() -> Engine {
-//         Engine::new(
-//             channel::bounded(1).0,
-//             Level {
-//                 initial_ball_position: Point(0.0, 0.5),
-//                 polygons: vec![
-//                     levels::Entity {
-//                         is_bindable: false,
-//                         is_static: true,
-//                         shape: vec![
-//                             Point(0.0, 0.0),
-//                             Point(0.5, 0.0),
-//                             Point(0.5, 0.5),
-//                             Point(0.0, 0.5),
-//                         ],
-//                     },
-//                     levels::Entity {
-//                         is_bindable: false,
-//                         is_static: true,
-//                         shape: vec![
-//                             Point(0.0, 1.0),
-//                             Point(0.5, 1.0),
-//                             Point(0.5, 1.5),
-//                             Point(0.0, 1.5),
-//                         ],
-//                     },
-//                 ],
-//                 circles: vec![levels::Entity {
-//                     is_bindable: false,
-//                     is_static: true,
-//                     shape: geometry::Circle {
-//                         center: Point(0.0, 0.9),
-//                         radius: 0.05,
-//                     },
-//                 }],
-//                 flags_positions: vec![Point(-0.9, 0.0)],
-//             },
-//         )
-//     }
-
-//     #[test]
-//     fn test_engine_creation() {
-//         let engine = init_engine();
-
-//         assert!(engine.circles.len() == 2);
-//         assert!(engine.polygons.len() == 2);
-//         assert!(engine.entities.len() == 4);
-//         assert!(
-//             engine.polygons[1]
-//                 .shape
-//                 .upgrade()
-//                 .unwrap()
-//                 .borrow_mut()
-//                 .collision_data_mut()
-//                 .mass
-//                 == f64::INFINITY
-//         );
-//     }
-
-//     #[test]
-//     fn test_auto_bind() {
-//         let mut engine = init_engine();
-
-//         engine.add_polygon(make_shape! {
-//             (-1.0, -1.0),
-//             (-0.9, -1.0),
-//             (-0.9, -0.9),
-//             (-1.0, -0.9),
-//         });
-
-//         engine.add_rigid(Point(-0.91, -0.91));
-
-//         assert!(engine.entities.last().unwrap().unbound.len() == 1);
-
-//         engine.add_polygon(make_shape! {
-//             (-0.92, -0.92),
-//             (-0.85, -0.92),
-//             (-0.85, -0.85),
-//             (-0.92, -0.85),
-//         });
-
-//         let [.., first, second] = &engine.entities[..] else {
-//             panic!("not enough enitites");
-//         };
-
-//         assert!(first.unbound.is_empty());
-//         assert!(std::ptr::eq(
-//             first.bindings[0].1.as_ptr() as *const c_void,
-//             &*second.shape as *const _ as *const c_void
-//         ));
-//     }
-// }
+use std::{
+    cell::RefCell,
+    f64::consts,
+    os::raw::c_void,
+    process,
+    rc::{Rc, Weak},
+    time::Instant,
+    vec,
+};
+
+use crossbeam::channel::{self, TrySendError};
+use rand::Rng;
+
+use self::{
+    binding::{Binding, Unbound},
+    shape::{Circle, Collidable, CollisionType, Polygon},
+};
+use crate::{
+    geometry::{self, Laser, Point, Vector},
+    levels::Level,
+};
+
+mod binding;
+pub mod compute;
+pub mod shape;
+
+const GRAVITY_COEFFICIENT: f64 = -0.000002;
+const MOVEMENT_COEFFICIENT: f64 = 0.0000004;
+
+#[derive(Debug)]
+pub struct WithColor<S> {
+    pub color: [f32; 3],
+    pub shape: S,
+}
+
+impl<S> From<S> for WithColor<S> {
+    fn from(shape: S) -> Self {
+        let mut rng = rand::thread_rng();
+
+        Self {
+            color: [
+                rng.gen_range(0.0..1.0),
+                rng.gen_range(0.0..1.0),
+                rng.gen_range(0.0..1.0),
+            ],
+            shape,
+        }
+    }
+}
+
+pub struct DisplayMessage {
+    pub polygons: Vec<WithColor<geometry::Polygon>>,
+    pub circles: Vec<WithColor<geometry::Circle>>,
+    pub flags: Vec<geometry::Polygon>,
+    pub rigid_bindings: Vec<geometry::Point>,
+    pub hinges: Vec<Point>,
+    pub unbound_rigid_bindings: Vec<Point>,
+    pub unbound_hinges: Vec<Point>,
+}
+
+fn to_geometry<G>(
+    shapes: &mut Vec<WithColor<Weak<RefCell<impl Into<G> + Clone>>>>,
+) -> Vec<WithColor<G>> {
+    let mut geometry_shapes = Vec::with_capacity(shapes.len());
+    shapes.retain(|colored_shape| {
+        if let Some(shape) = colored_shape.shape.upgrade() {
+            geometry_shapes.push(WithColor {
+                color: colored_shape.color,
+                shape: shape.borrow().clone().into(),
+            });
+            true
+        } else {
+            false
+        }
+    });
+    geometry_shapes
+}
+
+fn laser_to_geometry(lasers: Vec<Polygon>) -> Vec<WithColor<geometry::Polygon>> {
+    let mut geometry_shapes = Vec::with_capacity(lasers.len());
+    for laser in lasers.iter() {
+        let colored_laser = WithColor {
+            shape: laser,
+            color: [0.0, 0.0, 0.8],
+        };
+        geometry_shapes.push(WithColor {
+            color: colored_laser.color,
+            shape: laser.clone().into(),
+        });
+    }
+    geometry_shapes
+}
+
+#[cfg(test)]
+macro_rules! make_shape {
+    ($(($x:expr, $y:expr)),*$(,)?) => {
+        $crate::physics::shape::Polygon::new(vec![
+            $($crate::geometry::Point($x, $y)),*
+        ])
+    };
+}
+
+#[cfg(test)]
+pub(crate) use make_shape;
+
+struct EntityCfg {
+    is_erasable: bool,
+    is_bindable: bool,
+    is_static: bool,
+    is_deadly: bool,
+    is_fragile: bool,
+}
+
+impl Default for EntityCfg {
+    fn default() -> Self {
+        EntityCfg {
+            is_erasable: true,
+            is_bindable: true,
+            is_static: false,
+            is_deadly: false,
+            is_fragile: false,
+        }
+    }
+}
+
+struct Entity {
+    bindings: Vec<(Binding, Weak<RefCell<dyn Collidable>>)>,
+    unbound: Vec<Unbound>,
+    is_erasable: bool,
+    is_bindable: bool,
+    is_static: bool,
+    is_deadly: bool,
+    is_fragile: bool,
+    shape: Rc<RefCell<dyn Collidable>>,
+}
+
+impl Entity {
+    fn new(shape: Rc<RefCell<dyn Collidable>>, entity_type: EntityCfg) -> Self {
+        let EntityCfg {
+            is_erasable,
+            is_bindable,
+            is_static,
+            is_deadly,
+            is_fragile,
+        } = entity_type;
+
+        Self {
+            bindings: vec![],
+            unbound: vec![],
+            shape,
+            is_static,
+            is_erasable,
+            is_bindable,
+            is_deadly,
+            is_fragile,
+        }
+    }
+
+    fn add_rigid(&mut self, at: Point) {
+        self.unbound
+            .push(Unbound::new_rigid(&*self.shape.borrow(), at))
+    }
+
+    fn add_hinge(&mut self, at: Point) {
+        self.unbound
+            .push(Unbound::new_hinge(&*self.shape.borrow(), at))
+    }
+
+    fn try_bind(&mut self, target: &Rc<RefCell<dyn Collidable>>) {
+        self.unbound.retain(|unbound| {
+            if let Some(binding) =
+                Binding::try_bind(&*self.shape.borrow_mut(), *unbound, &*target.borrow_mut())
+            {
+                self.bindings.push((binding, Rc::downgrade(target)));
+                false
+            } else {
+                true
+            }
+        })
+    }
+}
+
+pub struct Engine {
+    channel: channel::Sender<DisplayMessage>,
+    // each entity may contain bidings with pointers to entities
+    // ocurring later in the vector
+    entities: Vec<Entity>,
+    // circles and polygons kept separate on the side,
+    // because that's how they need to be passed to the graphics.
+    // The Rc<RefCell<_>> is pretty much unavoidable,
+    // mostly because shapes need to be accessed both via the main vector of entities
+    // as well as through bindings. If bindings stored indexes into the vector rather than
+    // weak pointers then they would have to be manually updated after removing an entity
+    polygons: Vec<WithColor<Weak<RefCell<Polygon>>>>,
+    circles: Vec<WithColor<Weak<RefCell<Circle>>>>,
+    main_ball_starting_position: Point,
+    flags: Vec<Polygon>,
+    last_iteration: Instant,
+    main_ball: Weak<RefCell<Circle>>,
+    pub angle: f32,
+    lasers: Vec<Laser>,
+}
+
+impl Engine {
+    pub fn new(
+        channel: channel::Sender<DisplayMessage>,
+        Level {
+            initial_ball_position,
+            circles,
+            polygons,
+            lasers,
+            flags_positions,
+        }: Level,
+    ) -> Self {
+        let n_of_circles = circles.len() + 1;
+        let n_of_polygons = polygons.len();
+
+        let mut engine = Self {
+            channel,
+            entities: Vec::with_capacity(n_of_circles + n_of_polygons),
+            circles: Vec::with_capacity(n_of_circles),
+            polygons: Vec::with_capacity(n_of_polygons),
+            main_ball_starting_position: initial_ball_position,
+            flags: flags_positions
+                .into_iter()
+                .map(|Point(x, y)| {
+                    Polygon::new(vec![
+                        geometry::Point(x, y),
+                        geometry::Point(x + 0.1, y),
+                        geometry::Point(x + 0.1, y + 0.1),
+                        geometry::Point(x, y + 0.1),
+                    ])
+                })
+                .collect(),
+            last_iteration: Instant::now(),
+            main_ball: Weak::new(),
+            angle: 0.0,
+            lasers,
+        };
+
+        let main_ball_weak = engine.add_entity(
+            Circle::new(initial_ball_position, 0.07),
+            EntityCfg {
+                is_bindable: false,
+                is_erasable: false,
+                is_static: false,
+                is_deadly: false,
+                is_fragile: false,
+            },
+        );
+
+        engine.main_ball = main_ball_weak.clone();
+
+        engine.circles.push(main_ball_weak.into());
+
+        for entity in polygons {
+            let weak = engine.add_entity(
+                Polygon::new(entity.shape),
+                EntityCfg {
+                    is_bindable: entity.is_bindable,
+                    is_static: entity.is_static,
+                    is_erasable: false,
+                    is_deadly: entity.is_deadly,
+                    is_fragile: entity.is_fragile,
+                },
+            );
+            engine.polygons.push(WithColor {
+                color: if entity.is_deadly {
+                    [1.0, 0.0, 0.0]
+                } else if entity.is_fragile {
+                    [0.7, 0.7, 0.7]
+                } else {
+                    [0.3, 0.2, 0.2]
+                },
+                shape: weak,
+            })
+        }
+
+        for entity in circles {
+            let geometry::Circle { center, radius } = entity.shape;
+            let weak = engine.add_entity(
+                Circle::new(center, radius),
+                EntityCfg {
+                    is_bindable: entity.is_bindable,
+                    is_static: entity.is_static,
+                    is_erasable: false,
+                    is_deadly: entity.is_deadly,
+                    is_fragile: entity.is_fragile,
+                },
+            );
+            engine.circles.push(WithColor {
+                color: if entity.is_deadly {
+                    [1.0, 0.0, 0.0]
+                } else if entity.is_fragile {
+                    [0.7, 0.7, 0.7]
+                } else {
+                    [0.3, 0.2, 0.2]
+                },
+                shape: weak,
+            });
+        }
+
+        //  generate laser polygons
+        let mut laser_polygons: Vec<Polygon> = Vec::new();
+        for laser in engine.lasers.iter() {
+            let start_point = laser.point;
+            let delta = laser.direction * 0.1;
+            let mut end_point = start_point + delta;
+            loop {
+                let result = engine
+                    .entities
+                    .iter()
+                    .any(|entity| entity.shape.borrow().includes(end_point));
+                if result {
+                    let offset = laser.direction.rotate(consts::PI / 2.) * 0.01;
+                    let start_point_second = start_point + offset;
+                    let end_point_second = end_point + offset;
+                    laser_polygons.push(Polygon::new(vec![
+                        start_point,
+                        end_point,
+                        end_point_second,
+                        start_point_second,
+                    ]));
+                    break;
+                }
+                end_point += delta;
+            }
+        }
+
+        engine.prune_and_send_shapes(laser_polygons);
+        engine
+    }
+
+    pub fn run_iteration(&mut self) {
+        let time_step = self.last_iteration.elapsed();
+        self.last_iteration = Instant::now();
+
+        // move all shapes, removing ones out of bounds
+        // don't remove the first one though, as it's the main ball
+        let mut is_main_ball = true;
+        self.entities.retain_mut(|entity| {
+            let mut shape = entity.shape.borrow_mut();
+
+            if !entity.is_static {
+                shape.update_position(time_step, -self.angle as f64);
+            }
+
+            let retain = shape.collision_data_mut().centroid.1 > -5.0 || is_main_ball;
+            is_main_ball = false;
+            retain
+        });
+
+        //  generate laser polygons
+        let mut laser_polygons: Vec<Polygon> = Vec::with_capacity(self.lasers.len());
+        for laser in self.lasers.iter() {
+            let start_point = laser.point;
+            let delta = laser.direction * 0.1;
+            let mut end_point = start_point + delta;
+            loop {
+                let result = self
+                    .entities
+                    .iter()
+                    .any(|entity| entity.shape.borrow().includes(end_point));
+                if result {
+                    let offset = laser.direction.rotate(consts::PI / 2.) * 0.01;
+                    let start_point_second = start_point + offset;
+                    let end_point_second = end_point + offset;
+                    laser_polygons.push(Polygon::new(vec![
+                        start_point,
+                        end_point,
+                        end_point_second,
+                        start_point_second,
+                    ]));
+                    break;
+                }
+                end_point += delta;
+            }
+        }
+
+        // return main ball to starting point if out of bounds
+        // and check win condition
+        {
+            let mut ball = self.entities[0].shape.borrow_mut();
+            let data = ball.collision_data_mut();
+
+            if data.centroid.0.abs() > 5.0 || data.centroid.1 < -5.0 {
+                data.centroid = self.main_ball_starting_position;
+                data.angular_velocity = 0.0;
+                data.velocity = Vector::ZERO;
+            }
+
+            self.flags
+                .retain(|flag| compute::collision(&*ball, flag).is_none());
+
+            // if self.flags.is_empty() {
+            //     println!("=========== YOU WIN! ==========");
+            //     process::exit(0);
+            // }
+        }
+
+        // iterate over all pairs of shapes
+        {
+            let mut i = 0;
+            let mut to_remove = vec![];
+            while let [this, rest @ ..] = &mut self.entities[i..] {
+                let mut shape = this.shape.borrow_mut();
+
+                // collide them if they are not bound
+                rest.iter_mut().enumerate().for_each(|(j, other)| {
+                    if this.is_static && other.is_static {
+                        return;
+                    }
+                    // let mut is_boud_to_other = false;
+                    // this.bindings.retain(|(_, target)| {
+                    //     let valid = target.strong_count() > 0;
+                    //     if valid {
+                    //         is_boud_to_other = is_boud_to_other
+                    //             || std::ptr::eq(
+                    //                 target.as_ptr() as *const c_void,
+                    //                 (&*other.shape) as *const _ as *const c_void,
+                    //             )
+                    //     }
+                    //     valid
+                    // });
+
+                    // if !is_boud_to_other {
+                    let collision = shape.collide(&mut *other.shape.borrow_mut(), time_step);
+                    if let CollisionType::Strong = collision {
+                        if this.is_fragile {
+                            to_remove.push(i);
+                        }
+                        if other.is_fragile {
+                            to_remove.push(i + j + 1);
+                        }
+                    }
+
+                    if i == 0 && other.is_deadly {
+                        if let CollisionType::Weak | CollisionType::Strong = collision {
+                            println!("=========== OOF ==========");
+                            process::exit(0);
+                        }
+                    }
+                    // }
+                });
+
+                // enforce binding constraints
+                this.bindings.iter().for_each(|(binding, target)| {
+                    if let Some(other) = target.upgrade() {
+                        binding.enforce(&mut *shape, &mut *other.borrow_mut(), time_step)
+                    }
+                });
+
+                i += 1;
+            }
+            to_remove.dedup();
+            to_remove.sort();
+            for i in to_remove.into_iter().rev() {
+                self.entities.remove(i);
+            }
+        }
+
+        if self.channel.is_empty() {
+            self.prune_and_send_shapes(laser_polygons);
+        }
+    }
+
+    fn prune_and_send_shapes(&mut self, laser_polygons: Vec<Polygon>) {
+        let mut rigid_bindings = Vec::new();
+        let mut hinges = Vec::new();
+        let mut unbound_rigid_bindings = Vec::new();
+        let mut unbound_hinges = Vec::new();
+
+        for Entity {
+            bindings,
+            unbound,
+            shape,
+            ..
+        } in &self.entities
+        {
+            for (binding, _) in bindings {
+                match binding {
+                    Binding::Hinge { first, .. } => hinges.push(first.on(&*shape.borrow())),
+                    Binding::Rigid {
+                        first: (p1, p2), ..
+                    } => {
+                        let shape = shape.borrow();
+                        rigid_bindings.push((p1.on(&*shape) + p2.on(&*shape)) * 0.5)
+                    }
+                }
+            }
+
+            for binding in unbound {
+                match binding {
+                    Unbound::Hinge(point) => unbound_hinges.push(point.on(&*shape.borrow())),
+                    Unbound::Rigid(point) => {
+                        unbound_rigid_bindings.push(point.on(&*shape.borrow()))
+                    }
+                }
+            }
+        }
+
+        let mut polygons: Vec<WithColor<geometry::Polygon>> = to_geometry(&mut self.polygons);
+        let mut circles: Vec<WithColor<geometry::Circle>> = to_geometry(&mut self.circles);
+
+        for laser in laser_to_geometry(laser_polygons) {
+            polygons.push(laser);
+        }
+
+        for polygon in &mut polygons {
+            polygon.shape.rotate(self.angle);
+        }
+
+        for circle in &mut circles {
+            circle.shape.rotate(self.angle);
+        }
+
+        if let Err(TrySendError::Disconnected(_)) = self.channel.try_send(DisplayMessage {
+            polygons,
+            circles,
+            flags: self.flags.iter().cloned().map(Into::into).collect(),
+            rigid_bindings,
+            hinges,
+            unbound_rigid_bindings,
+            unbound_hinges,
+        }) {
+            panic!("failed to send");
+        }
+
+        for laser in &mut self.lasers {
+            laser.direction.rotate(laser.change);
+        }
+    }
+
+    pub fn try_bind(&mut self, new_shape: &Rc<RefCell<dyn Collidable>>) {
+        self.entities
+            .iter_mut()
+            .for_each(|shape| shape.try_bind(new_shape))
+    }
+
+    fn add_entity<S: Collidable + 'static>(
+        &mut self,
+        mut shape: S,
+        entity_cfg: EntityCfg,
+    ) -> Weak<RefCell<S>> {
+        if entity_cfg.is_static {
+            shape.collision_data_mut().mass = f64::INFINITY;
+            shape.collision_data_mut().inertia = f64::INFINITY;
+        }
+
+        let shape = Rc::new(RefCell::new(shape));
+        let shape_weak = Rc::downgrade(&shape);
+        let shape_dyn: Rc<RefCell<dyn Collidable>> = shape;
+
+        self.try_bind(&shape_dyn);
+        self.entities.push(Entity::new(shape_dyn, entity_cfg));
+        shape_weak
+    }
+
+    pub fn add_circle(&mut self, circle: Circle) {
+        let weak_circle = self.add_entity(circle, EntityCfg::default());
+        self.circles.push(weak_circle.into());
+    }
+
+    pub fn add_polygon(&mut self, polygon: Polygon) {
+        let weak_polygon = self.add_entity(polygon, EntityCfg::default());
+        self.polygons.push(weak_polygon.into());
+    }
+
+    pub fn erase_at(&mut self, point: Point) {
+        if let Some(i) = self
+            .entities
+            .iter()
+            .position(|shape| shape.shape.borrow().includes(point))
+        {
+            if self.entities[i].is_erasable {
+                self.entities.remove(i);
+            }
+        }
+    }
+
+    pub fn add_hinge(&mut self, point: Point) {
+        if let Some(i) = self
+            .entities
+            .iter()
+            .position(|shape| shape.shape.borrow().includes(point) && shape.is_bindable)
+        {
+            self.entities[i].add_hinge(point);
+        }
+    }
+
+    pub fn add_rigid(&mut self, point: Point) {
+        if let Some(i) = self
+            .entities
+            .iter()
+            .position(|shape| shape.shape.borrow().includes(point) && shape.is_bindable)
+        {
+            self.entities[i].add_rigid(point);
+        }
+    }
+
+    pub fn jump(&mut self) {
+        let main_ball_mut = self.main_ball.upgrade().unwrap();
+        main_ball_mut.borrow_mut().collision_data_mut().velocity.1 += 1.;
+    }
+}
+
+// #[cfg(test)]
+// mod test {
+//     use crate::levels;
+
+//     use super::*;
+
+//     fn init_engine() -> Engine {
+//         Engine::new(
+//             channel::bounded(1).0,
+//             Level {
+//                 initial_ball_position: Point(0.0, 0.5),
+//                 polygons: vec![
+//                     levels::Entity {
+//                         is_bindable: false,
+//                         is_static: true,
+//                         shape: vec![
+//                             Point(0.0, 0.0),
+//                             Point(0.5, 0.0),
+//                             Point(0.5, 0.5),
+//                             Point(0.0, 0.5),
+//                         ],
+//                     },
+//                     levels::Entity {
+//                         is_bindable: false,
+//                         is_static: true,
+//                         shape: vec![
+//                             Point(0.0, 1.0),
+//                             Point(0.5, 1.0),
+//                             Point(0.5, 1.5),
+//                             Point(0.0, 1.5),
+//                         ],
+//                     },
+//                 ],
+//                 circles: vec![levels::Entity {
+//                     is_bindable: false,
+//                     is_static: true,
+//                     shape: geometry::Circle {
+//                         center: Point(0.0, 0.9),
+//                         radius: 0.05,
+//                     },
+//                 }],
+//                 flags_positions: vec![Point(-0.9, 0.0)],
+//             },
+//         )
+//     }
+
+//     #[test]
+//     fn test_engine_creation() {
+//         let engine = init_engine();
+
+//         assert!(engine.circles.len() == 2);
+//         assert!(engine.polygons.len() == 2);
+//         assert!(engine.entities.len() == 4);
+//         assert!(
+//             engine.polygons[1]
+//                 .shape
+//                 .upgrade()
+//                 .unwrap()
+//                 .borrow_mut()
+//                 .collision_data_mut()
+//                 .mass
+//                 == f64::INFINITY
+//         );
+//     }
+
+//     #[test]
+//     fn test_auto_bind() {
+//         let mut engine = init_engine();
+
+//         engine.add_polygon(make_shape! {
+//             (-1.0, -1.0),
+//             (-0.9, -1.0),
+//             (-0.9, -0.9),
+//             (-1.0, -0.9),
+//         });
+
+//         engine.add_rigid(Point(-0.91, -0.91));
+
+//         assert!(engine.entities.last().unwrap().unbound.len() == 1);
+
+//         engine.add_polygon(make_shape! {
+//             (-0.92, -0.92),
+//             (-0.85, -0.92),
+//             (-0.85, -0.85),
+//             (-0.92, -0.85),
+//         });
+
+//         let [.., first, second] = &engine.entities[..] else {
+//             panic!("not enough enitites");
+//         };
+
+//         assert!(first.unbound.is_empty());
+//         assert!(std::ptr::eq(
+//             first.bindings[0].1.as_ptr() as *const c_void,
+//             &*second.shape as *const _ as *const c_void
+//         ));
+//     }
+// }