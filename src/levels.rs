use std::{fs, io, path::Path};

use serde::{Deserialize, Serialize};
use crate::{geometry::{Circle, Laser, Point}};

<<<<<<< HEAD
=======
use crate::geometry::{Circle, Laser, Point};
>>>>>>> b6e0cceb

fn initialize_false() -> bool {
    false
}

fn initialize_empty_laser() -> Vec<Laser> {
    vec![]
}

fn initialize_empty_door() -> Vec<(Vec<Point>, String)> {
    vec![]
}

#[derive(Clone, Deserialize, Serialize)]
pub struct Entity<S> {
    pub shape: S,
    pub is_static: bool,
    pub is_bindable: bool,
    #[serde(default = "initialize_false")]
    pub is_deadly: bool,
    #[serde(default = "initialize_false")]
    pub is_fragile: bool,
}

/// Represents a single level
///
/// intended to be loadaed from a file specified by the user in RON notation
/// and passed directly to the physics engine
#[derive(Clone, Deserialize, Serialize)]
pub struct Level {
    pub initial_ball_position: Point,
    pub circles: Vec<Entity<Circle>>,
    pub polygons: Vec<Entity<Vec<Point>>>,
    #[serde(default = "initialize_empty_laser")]
    pub lasers: Vec<Laser>,
    #[serde(default = "initialize_empty_door")]
    pub doors: Vec<(Vec<Point>, String)>,
    pub flags_positions: Vec<Point>,
}

#[derive(Debug, thiserror::Error)]
pub enum LoadError {
    #[error("the specified file is invalid: {0}")]
    Io(#[from] io::Error),
    #[error("there was an error parsing the level: {0}")]
    Parse(#[from] ron::error::SpannedError),
}

impl Level {
    pub fn load_from_file(path: impl AsRef<Path>) -> Result<Level, LoadError> {
        Ok(ron::from_str(&fs::read_to_string(path)?)?)
    }
    pub fn save_to_file(&self, path: impl AsRef<Path>) {
        fs::write(path, ron::to_string(self).unwrap()).unwrap();
    }
}
<|MERGE_RESOLUTION|>--- conflicted
+++ resolved
@@ -1,65 +1,60 @@
-use std::{fs, io, path::Path};
-
-use serde::{Deserialize, Serialize};
-use crate::{geometry::{Circle, Laser, Point}};
-
-<<<<<<< HEAD
-=======
-use crate::geometry::{Circle, Laser, Point};
->>>>>>> b6e0cceb
-
-fn initialize_false() -> bool {
-    false
-}
-
-fn initialize_empty_laser() -> Vec<Laser> {
-    vec![]
-}
-
-fn initialize_empty_door() -> Vec<(Vec<Point>, String)> {
-    vec![]
-}
-
-#[derive(Clone, Deserialize, Serialize)]
-pub struct Entity<S> {
-    pub shape: S,
-    pub is_static: bool,
-    pub is_bindable: bool,
-    #[serde(default = "initialize_false")]
-    pub is_deadly: bool,
-    #[serde(default = "initialize_false")]
-    pub is_fragile: bool,
-}
-
-/// Represents a single level
-///
-/// intended to be loadaed from a file specified by the user in RON notation
-/// and passed directly to the physics engine
-#[derive(Clone, Deserialize, Serialize)]
-pub struct Level {
-    pub initial_ball_position: Point,
-    pub circles: Vec<Entity<Circle>>,
-    pub polygons: Vec<Entity<Vec<Point>>>,
-    #[serde(default = "initialize_empty_laser")]
-    pub lasers: Vec<Laser>,
-    #[serde(default = "initialize_empty_door")]
-    pub doors: Vec<(Vec<Point>, String)>,
-    pub flags_positions: Vec<Point>,
-}
-
-#[derive(Debug, thiserror::Error)]
-pub enum LoadError {
-    #[error("the specified file is invalid: {0}")]
-    Io(#[from] io::Error),
-    #[error("there was an error parsing the level: {0}")]
-    Parse(#[from] ron::error::SpannedError),
-}
-
-impl Level {
-    pub fn load_from_file(path: impl AsRef<Path>) -> Result<Level, LoadError> {
-        Ok(ron::from_str(&fs::read_to_string(path)?)?)
-    }
-    pub fn save_to_file(&self, path: impl AsRef<Path>) {
-        fs::write(path, ron::to_string(self).unwrap()).unwrap();
-    }
-}
+use std::{fs, io, path::Path};
+
+use serde::{Deserialize, Serialize};
+use crate::{geometry::{Circle, Laser, Point}};
+
+fn initialize_false() -> bool {
+    false
+}
+
+fn initialize_empty_laser() -> Vec<Laser> {
+    vec![]
+}
+
+fn initialize_empty_door() -> Vec<(Vec<Point>, String)> {
+    vec![]
+}
+
+#[derive(Clone, Deserialize, Serialize)]
+pub struct Entity<S> {
+    pub shape: S,
+    pub is_static: bool,
+    pub is_bindable: bool,
+    #[serde(default = "initialize_false")]
+    pub is_deadly: bool,
+    #[serde(default = "initialize_false")]
+    pub is_fragile: bool,
+}
+
+/// Represents a single level
+///
+/// intended to be loadaed from a file specified by the user in RON notation
+/// and passed directly to the physics engine
+#[derive(Clone, Deserialize, Serialize)]
+pub struct Level {
+    pub initial_ball_position: Point,
+    pub circles: Vec<Entity<Circle>>,
+    pub polygons: Vec<Entity<Vec<Point>>>,
+    #[serde(default = "initialize_empty_laser")]
+    pub lasers: Vec<Laser>,
+    #[serde(default = "initialize_empty_door")]
+    pub doors: Vec<(Vec<Point>, String)>,
+    pub flags_positions: Vec<Point>,
+}
+
+#[derive(Debug, thiserror::Error)]
+pub enum LoadError {
+    #[error("the specified file is invalid: {0}")]
+    Io(#[from] io::Error),
+    #[error("there was an error parsing the level: {0}")]
+    Parse(#[from] ron::error::SpannedError),
+}
+
+impl Level {
+    pub fn load_from_file(path: impl AsRef<Path>) -> Result<Level, LoadError> {
+        Ok(ron::from_str(&fs::read_to_string(path)?)?)
+    }
+    pub fn save_to_file(&self, path: impl AsRef<Path>) {
+        fs::write(path, ron::to_string(self).unwrap()).unwrap();
+    }
+}