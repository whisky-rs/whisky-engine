use crossbeam::channel::{self, TryRecvError};
use game_logic::GameState;
use geometry::{Laser, Point};
use levels::{Level, LoadError};
use std::{
    env, thread,
    time::{Duration, Instant},
};

use physics::{compute, shape::Circle};

pub mod game_logic;
pub mod geometry;
pub mod graphics_engine;
pub mod levels;
pub mod phone_connector;
pub mod physics;

pub enum InputMessage {
    Erase(Point),
    Rigid(Point),
    Hinge(Point),
    DrawPolygon(Vec<[f32; 2]>),
    DrawCircle(geometry::Circle),
    Angle(f32),
    Jump,
}

#[derive(Debug, thiserror::Error)]
pub enum ArgError {
    #[error("missing first argument - path to level file")]
    MissingFileName,
    #[error(transparent)]
    Load(#[from] LoadError),
}

#[doc(hidden)]
fn main() -> Result<(), ArgError> {
    let (shapes_tx, shapes_rx) = channel::bounded(1);
    let (messages_tx, messages_rx) = channel::unbounded();
    let (phone_tx, phone_rx) = channel::unbounded();

    let mut level = Level::load_from_file(&env::args().nth(1).ok_or(ArgError::MissingFileName)?)?;
<<<<<<< HEAD
=======
    level.doors.push((
        vec![
            Point(0.1, 0.1),
            Point(0.1, 0.2),
            Point(0.2, 0.2),
            Point(0.2, 0.1),
        ],
        "level3.ron".to_string(),
    ));
>>>>>>> b6e0cceb
    phone_connector::listen_for_phone(phone_tx);

    let game_state = GameState {
        mouse_position: [1.5, 1.5],
        player: geometry::Circle {
            center: Point(1.5, 1.5),
            radius: 0.,
        },
        timer: Instant::now(),
        reset_position: false,
    };

    let physics = thread::spawn(move || {
        let mut physics = physics::Engine::new(shapes_tx, level.clone());
        let mut connected = false;
        loop {
            if let Some(ref next_level) = physics.next_level {
                let level = Level::load_from_file(next_level).unwrap();
                let name_owned = next_level.clone();
                physics = physics.reload_level(level, name_owned);
            }
            match phone_rx.try_recv() {
                Ok(phone_connector::Message::Connected) => connected = true,
                Ok(phone_connector::Message::Disconnected) => connected = false,
                Ok(phone_connector::Message::AngleDiff(angle)) => physics.angle += angle,
                Err(TryRecvError::Disconnected) => return,
                Err(TryRecvError::Empty) => {}
            }
            match messages_rx.try_recv() {
                Ok(InputMessage::Rigid(point)) => physics.add_rigid(point),
                Ok(InputMessage::Erase(point)) => physics.erase_at(point),
                Ok(InputMessage::Hinge(point)) => physics.add_hinge(point),
                Ok(InputMessage::DrawPolygon(vertices)) => {
                    physics.add_polygon(compute::hull::<24>(
                        vertices
                            .into_iter()
                            .map(|[x, y]| Point(x as f64, -y as f64)),
                    ))
                }
                Ok(InputMessage::DrawCircle(geometry::Circle { center, radius })) => {
                    physics.add_circle(Circle::new(center, radius))
                }
                Ok(InputMessage::Angle(angle)) => {
                    if !connected {
                        physics.angle = (physics.angle + angle) % (std::f32::consts::PI * 2.0);
                    }
                }
                Ok(InputMessage::Jump) => physics.jump(),
                Err(TryRecvError::Disconnected) => return,
                Err(TryRecvError::Empty) => {}
            }

            physics.run_iteration();
        }
    });

    thread::sleep(Duration::from_millis(100));
    graphics_engine::run(shapes_rx, messages_tx, game_state);
    physics.join().unwrap();
    Ok(())
}
<|MERGE_RESOLUTION|>--- conflicted
+++ resolved
@@ -1,116 +1,113 @@
-use crossbeam::channel::{self, TryRecvError};
-use game_logic::GameState;
-use geometry::{Laser, Point};
-use levels::{Level, LoadError};
-use std::{
-    env, thread,
-    time::{Duration, Instant},
-};
-
-use physics::{compute, shape::Circle};
-
-pub mod game_logic;
-pub mod geometry;
-pub mod graphics_engine;
-pub mod levels;
-pub mod phone_connector;
-pub mod physics;
-
-pub enum InputMessage {
-    Erase(Point),
-    Rigid(Point),
-    Hinge(Point),
-    DrawPolygon(Vec<[f32; 2]>),
-    DrawCircle(geometry::Circle),
-    Angle(f32),
-    Jump,
-}
-
-#[derive(Debug, thiserror::Error)]
-pub enum ArgError {
-    #[error("missing first argument - path to level file")]
-    MissingFileName,
-    #[error(transparent)]
-    Load(#[from] LoadError),
-}
-
-#[doc(hidden)]
-fn main() -> Result<(), ArgError> {
-    let (shapes_tx, shapes_rx) = channel::bounded(1);
-    let (messages_tx, messages_rx) = channel::unbounded();
-    let (phone_tx, phone_rx) = channel::unbounded();
-
-    let mut level = Level::load_from_file(&env::args().nth(1).ok_or(ArgError::MissingFileName)?)?;
-<<<<<<< HEAD
-=======
-    level.doors.push((
-        vec![
-            Point(0.1, 0.1),
-            Point(0.1, 0.2),
-            Point(0.2, 0.2),
-            Point(0.2, 0.1),
-        ],
-        "level3.ron".to_string(),
-    ));
->>>>>>> b6e0cceb
-    phone_connector::listen_for_phone(phone_tx);
-
-    let game_state = GameState {
-        mouse_position: [1.5, 1.5],
-        player: geometry::Circle {
-            center: Point(1.5, 1.5),
-            radius: 0.,
-        },
-        timer: Instant::now(),
-        reset_position: false,
-    };
-
-    let physics = thread::spawn(move || {
-        let mut physics = physics::Engine::new(shapes_tx, level.clone());
-        let mut connected = false;
-        loop {
-            if let Some(ref next_level) = physics.next_level {
-                let level = Level::load_from_file(next_level).unwrap();
-                let name_owned = next_level.clone();
-                physics = physics.reload_level(level, name_owned);
-            }
-            match phone_rx.try_recv() {
-                Ok(phone_connector::Message::Connected) => connected = true,
-                Ok(phone_connector::Message::Disconnected) => connected = false,
-                Ok(phone_connector::Message::AngleDiff(angle)) => physics.angle += angle,
-                Err(TryRecvError::Disconnected) => return,
-                Err(TryRecvError::Empty) => {}
-            }
-            match messages_rx.try_recv() {
-                Ok(InputMessage::Rigid(point)) => physics.add_rigid(point),
-                Ok(InputMessage::Erase(point)) => physics.erase_at(point),
-                Ok(InputMessage::Hinge(point)) => physics.add_hinge(point),
-                Ok(InputMessage::DrawPolygon(vertices)) => {
-                    physics.add_polygon(compute::hull::<24>(
-                        vertices
-                            .into_iter()
-                            .map(|[x, y]| Point(x as f64, -y as f64)),
-                    ))
-                }
-                Ok(InputMessage::DrawCircle(geometry::Circle { center, radius })) => {
-                    physics.add_circle(Circle::new(center, radius))
-                }
-                Ok(InputMessage::Angle(angle)) => {
-                    if !connected {
-                        physics.angle = (physics.angle + angle) % (std::f32::consts::PI * 2.0);
-                    }
-                }
-                Ok(InputMessage::Jump) => physics.jump(),
-                Err(TryRecvError::Disconnected) => return,
-                Err(TryRecvError::Empty) => {}
-            }
-
-            physics.run_iteration();
-        }
-    });
-
-    thread::sleep(Duration::from_millis(100));
-    graphics_engine::run(shapes_rx, messages_tx, game_state);
-    physics.join().unwrap();
-    Ok(())
-}
+use crossbeam::channel::{self, TryRecvError};
+use game_logic::GameState;
+use geometry::{Laser, Point};
+use levels::{Level, LoadError};
+use std::{
+    env, thread,
+    time::{Duration, Instant},
+};
+
+use physics::{compute, shape::Circle};
+
+pub mod game_logic;
+pub mod geometry;
+pub mod graphics_engine;
+pub mod levels;
+pub mod phone_connector;
+pub mod physics;
+
+pub enum InputMessage {
+    Erase(Point),
+    Rigid(Point),
+    Hinge(Point),
+    DrawPolygon(Vec<[f32; 2]>),
+    DrawCircle(geometry::Circle),
+    Angle(f32),
+    Jump,
+}
+
+#[derive(Debug, thiserror::Error)]
+pub enum ArgError {
+    #[error("missing first argument - path to level file")]
+    MissingFileName,
+    #[error(transparent)]
+    Load(#[from] LoadError),
+}
+
+#[doc(hidden)]
+fn main() -> Result<(), ArgError> {
+    let (shapes_tx, shapes_rx) = channel::bounded(1);
+    let (messages_tx, messages_rx) = channel::unbounded();
+    let (phone_tx, phone_rx) = channel::unbounded();
+
+    let mut level = Level::load_from_file(&env::args().nth(1).ok_or(ArgError::MissingFileName)?)?;
+    level.doors.push((
+        vec![
+            Point(0.1, 0.1),
+            Point(0.1, 0.2),
+            Point(0.2, 0.2),
+            Point(0.2, 0.1),
+        ],
+        "level3.ron".to_string(),
+    ));
+    phone_connector::listen_for_phone(phone_tx);
+
+    let game_state = GameState {
+        mouse_position: [1.5, 1.5],
+        player: geometry::Circle {
+            center: Point(1.5, 1.5),
+            radius: 0.,
+        },
+        timer: Instant::now(),
+        reset_position: false,
+    };
+
+    let physics = thread::spawn(move || {
+        let mut physics = physics::Engine::new(shapes_tx, level.clone());
+        let mut connected = false;
+        loop {
+            if let Some(ref next_level) = physics.next_level {
+                let level = Level::load_from_file(next_level).unwrap();
+                let name_owned = next_level.clone();
+                physics = physics.reload_level(level, name_owned);
+            }
+            match phone_rx.try_recv() {
+                Ok(phone_connector::Message::Connected) => connected = true,
+                Ok(phone_connector::Message::Disconnected) => connected = false,
+                Ok(phone_connector::Message::AngleDiff(angle)) => physics.angle += angle,
+                Err(TryRecvError::Disconnected) => return,
+                Err(TryRecvError::Empty) => {}
+            }
+            match messages_rx.try_recv() {
+                Ok(InputMessage::Rigid(point)) => physics.add_rigid(point),
+                Ok(InputMessage::Erase(point)) => physics.erase_at(point),
+                Ok(InputMessage::Hinge(point)) => physics.add_hinge(point),
+                Ok(InputMessage::DrawPolygon(vertices)) => {
+                    physics.add_polygon(compute::hull::<24>(
+                        vertices
+                            .into_iter()
+                            .map(|[x, y]| Point(x as f64, -y as f64)),
+                    ))
+                }
+                Ok(InputMessage::DrawCircle(geometry::Circle { center, radius })) => {
+                    physics.add_circle(Circle::new(center, radius))
+                }
+                Ok(InputMessage::Angle(angle)) => {
+                    if !connected {
+                        physics.angle = (physics.angle + angle) % (std::f32::consts::PI * 2.0);
+                    }
+                }
+                Ok(InputMessage::Jump) => physics.jump(),
+                Err(TryRecvError::Disconnected) => return,
+                Err(TryRecvError::Empty) => {}
+            }
+
+            physics.run_iteration();
+        }
+    });
+
+    thread::sleep(Duration::from_millis(100));
+    graphics_engine::run(shapes_rx, messages_tx, game_state);
+    physics.join().unwrap();
+    Ok(())
+}